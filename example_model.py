--- conflicted
+++ resolved
@@ -27,7 +27,6 @@
 # Tournament data changes every week so we specify the round in their name. Training
 # and validation data only change periodically, so no need to download them every time.
 print('Downloading dataset files...')
-<<<<<<< HEAD
 
 Path("./v4").mkdir(parents=False, exist_ok=True)
 napi.download_dataset("v4/train.parquet")
@@ -39,17 +38,6 @@
 print('Reading minimal training data')
 # read the feature metadata and get a feature set (or all the features)
 with open("v4/features.json", "r") as f:
-=======
-napi.download_dataset("numerai_training_data.parquet", "training_data.parquet")
-napi.download_dataset("numerai_tournament_data.parquet", f"tournament_data_{current_round}.parquet")
-napi.download_dataset("numerai_validation_data.parquet", f"validation_data.parquet")
-napi.download_dataset("example_validation_predictions.parquet")
-napi.download_dataset("features.json")
-
-print('Reading minimal training data')
-# read the feature metadata and get the "small" feature set
-with open("features.json", "r") as f:
->>>>>>> 6437b449
     feature_metadata = json.load(f)
 # features = list(feature_metadata["feature_stats"].keys()) # get all the features
 # features = feature_metadata["feature_sets"]["small"] # get the small feature set
@@ -112,11 +100,8 @@
     print(f"Number of nans per column this week: {nans_per_col[nans_per_col > 0]}")
     print(f"out of {total_rows} total rows")
     print(f"filling nans with 0.5")
-<<<<<<< HEAD
     live_data.loc[:, features] = live_data.loc[:, features].fillna(0.5)
-=======
-    tournament_data.loc[:, features] = tournament_data.loc[:, features].fillna(0.5)
->>>>>>> 6437b449
+
 else:
     print("No nans in the features this week!")
 
@@ -173,4 +158,4 @@
     1. Go to numer.ai/tournament (make sure you have an account)
     2. Submit validation_predictions_{current_round}.csv to the diagnostics tool
     3. Submit tournament_predictions_{current_round}.csv to the "Upload Predictions" button
-''')
+''')